import numpy
import pylab

from advection.problems import *
from advectiveFluxes import *
import mesh.patch as patch
from util import profile

class Simulation:

    def __init__(self, problem_name, rp, timers=None):
        """
        Initialize the Simulation object for linear advection.

        Parameters
        ----------
        problem_name : str
            The name of the problem we wish to run.  This should
            correspond to one of the modules in advection/problems/
        rp : RuntimeParameters object
            The runtime parameters for the simulation
        timers : TimerCollection object, optional
            The timers used for profiling this simulation
        """

        self.rp = rp
        self.cc_data = None

        self.SMALL = 1.e-12

        self.problem_name = problem_name

        if timers == None:
            self.tc = profile.TimerCollection()
        else:
            self.tc = timers
        

    def initialize(self):
        """ 
        Initialize the grid and variables for advection and set the initial
        conditions for the chosen problem.
        """

        # setup the grid
        nx = self.rp.get_param("mesh.nx")
        ny = self.rp.get_param("mesh.ny")

        xmin = self.rp.get_param("mesh.xmin")
        xmax = self.rp.get_param("mesh.xmax")
        ymin = self.rp.get_param("mesh.ymin")
        ymax = self.rp.get_param("mesh.ymax")
    
        my_grid = patch.Grid2d(nx, ny, 
                               xmin=xmin, xmax=xmax, 
                               ymin=ymin, ymax=ymax, ng=4)


        # create the variables

        # first figure out the boundary conditions -- we need to translate
        # between the descriptive type of the boundary specified by the
        # user and the action that will be performed by the fill_BC routine.
        # Usually the actions can vary depending on the variable, but we
        # only have one variable.
        xlb_type = self.rp.get_param("mesh.xlboundary")
        xrb_type = self.rp.get_param("mesh.xrboundary")
        ylb_type = self.rp.get_param("mesh.ylboundary")
        yrb_type = self.rp.get_param("mesh.yrboundary")
        
        bc = patch.BCObject(xlb=xlb_type, xrb=xrb_type, 
                            ylb=ylb_type, yrb=yrb_type)

        my_data = patch.CellCenterData2d(my_grid)

        my_data.register_var("density", bc)

        my_data.create()

        self.cc_data = my_data

        # now set the initial conditions for the problem
        exec self.problem_name + '.init_data(self.cc_data, self.rp)'


    def timestep(self):
        """
        Compute the advective timestep (CFL) constraint.  We use the 
        driver.cfl parameter to control what fraction of the CFL
        step we actually take.
        """
    
        cfl = self.rp.get_param("driver.cfl")
    
        u = self.rp.get_param("advection.u")
        v = self.rp.get_param("advection.v")
    
        # the timestep is min(dx/|u|, dy|v|)
        xtmp = self.cc_data.grid.dx/max(abs(u),self.SMALL)
        ytmp = self.cc_data.grid.dy/max(abs(v),self.SMALL)

        dt = cfl*min(xtmp, ytmp)

        return dt


    def preevolve(self):
        """
        Do any necessary evolution before the main evolve loop.  This
        is not needed for advection
        """
        pass


    def evolve(self, dt):
        """ 
        Evolve the linear advection equation through one timestep.  We only
        consider the "density" variable in the CellCenterData2d object that
        is part of the Simulation.

        Parameters
        ----------
        dt : float
            The timestep to evolve through
        
        """

        dtdx = dt/self.cc_data.grid.dx
        dtdy = dt/self.cc_data.grid.dy

        flux_x, flux_y =  unsplitFluxes(self.cc_data, self.rp, dt, "density")

        """
        do the differencing for the fluxes now.  Here, we use slices so we
        avoid slow loops in python.  This is equivalent to:

        myPatch.data[i,j] = myPatch.data[i,j] + \
                               dtdx*(flux_x[i,j] - flux_x[i+1,j]) + \
                               dtdy*(flux_y[i,j] - flux_y[i,j+1])
        """

        qx = self.cc_data.grid.qx
        qy = self.cc_data.grid.qy

        dens = self.cc_data.get_var("density")

        dens[0:qx-1,0:qy-1] = dens[0:qx-1,0:qy-1] + \
                   dtdx*(flux_x[0:qx-1,0:qy-1] - flux_x[1:qx,0:qy-1]) + \
                   dtdy*(flux_y[0:qx-1,0:qy-1] - flux_y[0:qx-1,1:qy])  


    def dovis(self):
        """
        Do runtime visualization. 
        """
        pylab.clf()

        dens = self.cc_data.get_var("density")

        myg = self.cc_data.grid

        pylab.imshow(numpy.transpose(dens[myg.ilo:myg.ihi+1,myg.jlo:myg.jhi+1]), 
                     interpolation="nearest", origin="lower",
                     extent=[myg.xmin, myg.xmax, myg.ymin, myg.ymax])

        pylab.xlabel("x")
        pylab.ylabel("y")
        pylab.title("density")

        pylab.colorbar()

        pylab.figtext(0.05,0.0125, "t = %10.5f" % self.cc_data.t)

        pylab.draw()

    
    def finalize(self):
<<<<<<< HEAD
=======
        """
        Do any final clean-ups for the simulation and call the problem's
        finalize() method.
        """
>>>>>>> 24260581
        exec self.problem_name + '.finalize()'        <|MERGE_RESOLUTION|>--- conflicted
+++ resolved
@@ -175,11 +175,8 @@
 
     
     def finalize(self):
-<<<<<<< HEAD
-=======
         """
         Do any final clean-ups for the simulation and call the problem's
         finalize() method.
         """
->>>>>>> 24260581
         exec self.problem_name + '.finalize()'        