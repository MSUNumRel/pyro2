--- conflicted
+++ resolved
@@ -15,10 +15,7 @@
                  "advection_rk",
                  "advection_fv4",
                  "advection_weno",
-<<<<<<< HEAD
                  "advection_nonuniform",
-=======
->>>>>>> 024fc3c5
                  "compressible",
                  "compressible_rk",
                  "compressible_fv4",
@@ -50,11 +47,8 @@
         if solver_name not in valid_solvers:
             msg.fail("ERROR: %s is not a valid solver" % solver_name)
 
-<<<<<<< HEAD
-=======
         self.pyro_home = os.path.dirname(os.path.realpath(__file__)) + '/'
 
->>>>>>> 024fc3c5
         # import desired solver under "solver" namespace
         self.solver = importlib.import_module(solver_name)
         self.solver_name = solver_name
@@ -65,13 +59,6 @@
 
         # parameter defaults
         self.rp = runparams.RuntimeParameters()
-<<<<<<< HEAD
-        self.rp.load_params("_defaults")
-        self.rp.load_params(solver_name + "/_defaults")
-
-        self.tc = profile.TimerCollection()
-
-=======
         self.rp.load_params(self.pyro_home + "_defaults")
         self.rp.load_params(self.pyro_home + solver_name + "/_defaults")
 
@@ -79,7 +66,6 @@
 
         self.is_initialized = False
 
->>>>>>> 024fc3c5
     def initialize_problem(self, problem_name, inputs_file=None, inputs_dict=None,
                            other_commands=None):
         """
@@ -97,11 +83,7 @@
             Other command line parameter options
         """
 
-<<<<<<< HEAD
-        problem_defaults_file = self.solver_name + \
-=======
         problem_defaults_file = self.pyro_home + self.solver_name + \
->>>>>>> 024fc3c5
             "/problems/_" + problem_name + ".defaults"
 
         # problem-specific runtime parameters
@@ -112,11 +94,7 @@
         if inputs_file is not None:
             if not os.path.isfile(inputs_file):
                 # check if the param file lives in the solver's problems directory
-<<<<<<< HEAD
-                inputs_file = self.solver_name + "/problems/" + inputs_file
-=======
                 inputs_file = self.pyro_home + self.solver_name + "/problems/" + inputs_file
->>>>>>> 024fc3c5
                 if not os.path.isfile(inputs_file):
                     msg.fail("ERROR: inputs file does not exist")
 
@@ -139,7 +117,6 @@
         # -------------------------------------------------------------------------
         # initialization
         # -------------------------------------------------------------------------
-<<<<<<< HEAD
 
         # initialize the Simulation object -- this will hold the grid and
         # data and know about the runtime parameters and which problem we
@@ -154,10 +131,15 @@
 
         self.sim.cc_data.t = 0.0
 
+        self.is_initialized = True
+
     def run_sim(self):
         """
         Evolve entire simulation
         """
+
+        if not self.is_initialized:
+            msg.fail("ERROR: problem has not been initialized")
 
         tm_main = self.tc.timer("main")
         tm_main.begin()
@@ -195,6 +177,10 @@
         """
         Do a single step
         """
+
+        if not self.is_initialized:
+            msg.fail("ERROR: problem has not been initialized")
+
         # fill boundary conditions
         self.sim.cc_data.fill_BC_all()
 
@@ -227,151 +213,9 @@
                 basename = self.rp.get_param("io.basename")
                 plt.savefig("{}{:04d}.png".format(basename, self.sim.n))
 
-            tm_vis.end()
-
-
-class PyroBenchmark(Pyro):
-    """
-    A subclass of Pyro for benchmarking. Inherits everything from pyro, but adds benchmarking routines.
-    """
-
-    def __init__(self, solver_name, comp_bench=False,
-                 reset_bench_on_fail=False, make_bench=False):
-        """
-        Constructor
-
-        Parameters
-        ----------
-        solver_name : str
-            Name of solver to use
-        comp_bench : bool
-            Are we comparing to a benchmark?
-        reset_bench_on_fail : bool
-            Do we reset the benchmark on fail?
-        make_bench : bool
-            Are we storing a benchmark?
-        """
-
-        super().__init__(solver_name)
-
-        self.comp_bench = comp_bench
-        self.reset_bench_on_fail = reset_bench_on_fail
-        self.make_bench = make_bench
-
-    def run_sim(self):
-        """
-        Evolve entire simulation and benchmark at the end.
-        """
-
-        super().run_sim()
-
-        result = 0
-
-        if self.comp_bench:
-            result = self.compare_to_benchmark()
-=======
-
-        # initialize the Simulation object -- this will hold the grid and
-        # data and know about the runtime parameters and which problem we
-        # are running
-        self.sim = self.solver.Simulation(
-            self.solver_name, problem_name, self.rp, timers=self.tc)
-
-        self.sim.initialize()
-        self.sim.preevolve()
-
-        plt.ion()
-
-        self.sim.cc_data.t = 0.0
-
-        self.is_initialized = True
-
-    def run_sim(self):
-        """
-        Evolve entire simulation
-        """
-
-        if not self.is_initialized:
-            msg.fail("ERROR: problem has not been initialized")
-
-        tm_main = self.tc.timer("main")
-        tm_main.begin()
-
-        # output the 0th data
-        basename = self.rp.get_param("io.basename")
-        self.sim.write("{}{:04d}".format(basename, self.sim.n))
-
-        if self.dovis:
-            plt.figure(num=1, figsize=(8, 6), dpi=100, facecolor='w')
-            self.sim.dovis()
-
-        while not self.sim.finished():
-            self.single_step()
-
-        # final output
-        if self.verbose > 0:
-            msg.warning("outputting...")
-        basename = self.rp.get_param("io.basename")
-        self.sim.write("{}{:04d}".format(basename, self.sim.n))
-
-        tm_main.end()
-        # -------------------------------------------------------------------------
-        # final reports
-        # -------------------------------------------------------------------------
-        if self.verbose > 0:
-            self.rp.print_unused_params()
-            self.tc.report()
-
-        self.sim.finalize()
-
-        return self.sim
-
-    def single_step(self):
-        """
-        Do a single step
-        """
-
-        if not self.is_initialized:
-            msg.fail("ERROR: problem has not been initialized")
-
-        # fill boundary conditions
-        self.sim.cc_data.fill_BC_all()
-
-        # get the timestep
-        self.sim.compute_timestep()
-
-        # evolve for a single timestep
-        self.sim.evolve()
-
-        if self.verbose > 0:
-            print("%5d %10.5f %10.5f" %
-                  (self.sim.n, self.sim.cc_data.t, self.sim.dt))
-
-        # output
-        if self.sim.do_output():
-            if self.verbose > 0:
-                msg.warning("outputting...")
-            basename = self.rp.get_param("io.basename")
-            self.sim.write("{}{:04d}".format(basename, self.sim.n))
-
-        # visualization
-        if self.dovis:
-            tm_vis = self.tc.timer("vis")
-            tm_vis.begin()
-
-            self.sim.dovis()
-            store = self.rp.get_param("vis.store_images")
-
-            if store == 1:
-                basename = self.rp.get_param("io.basename")
-                plt.savefig("{}{:04d}.png".format(basename, self.sim.n))
->>>>>>> 024fc3c5
-
         if self.make_bench or (result != 0 and self.reset_bench_on_fail):
             self.store_as_benchmark()
 
-<<<<<<< HEAD
-=======
     def __repr__(self):
         """ Return a representation of the Pyro object """
         s = "Solver = {}\n".format(self.solver_name)
@@ -428,7 +272,6 @@
         if self.make_bench or (result != 0 and self.reset_bench_on_fail):
             self.store_as_benchmark()
 
->>>>>>> 024fc3c5
         if self.comp_bench:
             return result
         else:
@@ -467,11 +310,7 @@
                     "ERROR: unable to create the solver's tests/ directory")
 
         basename = self.rp.get_param("io.basename")
-<<<<<<< HEAD
-        bench_file = self.solver_name + "/tests/" + \
-=======
         bench_file = self.pyro_home + self.solver_name + "/tests/" + \
->>>>>>> 024fc3c5
             basename + "%4.4d" % (self.sim.n)
         msg.warning("storing new benchmark: {}\n".format(bench_file))
         self.sim.write(bench_file)
